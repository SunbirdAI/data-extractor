# app.py

import csv
import datetime
# from datetime import datetime
import io
import json
import logging
import os
from typing import Any, List, Tuple

import gradio as gr
import openai
from cachetools import LRUCache
from dotenv import load_dotenv
from slugify import slugify

from config import OPENAI_API_KEY, STUDY_FILES
from interface import create_chat_interface
from rag.rag_pipeline import RAGPipeline
from utils.db import (
    add_study_files_to_db,
    create_db_and_tables,
    get_all_study_files,
    get_study_file_by_name,
    get_study_files_by_library_id,
)
from utils.helpers import (
    add_study_files_to_chromadb,
    append_to_study_files,
    chromadb_client,
<<<<<<< HEAD
    create_directory,
=======
>>>>>>> 5ca1c94e
)
from utils.pdf_processor import PDFProcessor
from utils.prompts import evidence_based_prompt, highlight_prompt
from utils.zotero_manager import ZoteroManager

<<<<<<< HEAD
data_directory = "data"
create_directory(data_directory)
=======
>>>>>>> 5ca1c94e
# Configure logging
logging.basicConfig(level=logging.INFO)
logger = logging.getLogger(__name__)
load_dotenv()

openai.api_key = OPENAI_API_KEY

# Initialize ChromaDB with study files
add_study_files_to_chromadb("study_files.json", "study_files_collection")

# Create sqlite study file data table
create_db_and_tables()


# Cache for RAG pipelines
rag_cache = {}

cache = LRUCache(maxsize=100)

<<<<<<< HEAD
=======
# with open("study_files.json", "w") as file:
#     data_ = {}
#     json.dump(data_, file, indent=4)

>>>>>>> 5ca1c94e

def get_cache_value(key):
    return cache.get(key)


zotero_library_id = get_cache_value("zotero_library_id")
<<<<<<< HEAD
logger.info(f"zotero_library_id cache: {zotero_library_id}")
=======
logger.info(f"zotero_library_id: {zotero_library_id}")
>>>>>>> 5ca1c94e


def get_rag_pipeline(study_name: str) -> RAGPipeline:
    """Get or create a RAGPipeline instance for the given study by querying ChromaDB."""
    if study_name not in rag_cache:
<<<<<<< HEAD
        study = get_study_file_by_name(study_name)

        if not study:
            raise ValueError(f"Invalid study name: {study_name}")

        study_file = study.file_path
        logger.info(f"study_file: {study_file}")
=======
        collection = chromadb_client.get_or_create_collection("study_files_collection")
        result = collection.get(ids=[study_name])  # Retrieve document by ID

        if not result or len(result["metadatas"]) == 0:
            raise ValueError(f"Invalid study name: {study_name}")

        study_file = result["metadatas"][0].get("file_path")
>>>>>>> 5ca1c94e
        if not study_file:
            raise ValueError(f"File path not found for study name: {study_name}")

        rag_cache[study_name] = RAGPipeline(study_file)

    return rag_cache[study_name]


def get_study_info(study_name: str | list) -> str:
    """Retrieve information about the specified study."""
    if isinstance(study_name, list):
        study_name = study_name[0] if study_name else None

    if not study_name:
        return "No study selected"

    study = get_study_file_by_name(study_name)
    logger.info(f"Study: {study}")

<<<<<<< HEAD
    if not study:
        raise ValueError(f"Invalid study name: {study_name}")

    study_file = study.file_path
=======
    collection = chromadb_client.get_or_create_collection("study_files_collection")
    result = collection.get(ids=[study_name])  # Query by study name (as a list)
    logger.info(f"Result: {result}")

    if not result or len(result["metadatas"]) == 0:
        raise ValueError(f"Invalid study name: {study_name}")

    study_file = result["metadatas"][0].get("file_path")
>>>>>>> 5ca1c94e
    logger.info(f"study_file: {study_file}")
    if not study_file:
        raise ValueError(f"File path not found for study name: {study_name}")

    with open(study_file, "r") as f:
        data = json.load(f)
    return f"### Number of documents: {len(data)}"


def markdown_table_to_csv(markdown_text: str) -> str:
    """Convert a markdown table to CSV format."""
    lines = [line.strip() for line in markdown_text.split("\n") if line.strip()]
    table_lines = [line for line in lines if line.startswith("|")]

    if not table_lines:
        return ""

    csv_data = []
    for line in table_lines:
        if "---" in line:
            continue
        # Split by |, remove empty strings, and strip whitespace
        cells = [cell.strip() for cell in line.split("|") if cell.strip()]
        csv_data.append(cells)

    output = io.StringIO()
    writer = csv.writer(output)
    writer.writerows(csv_data)
    return output.getvalue()


def cleanup_temp_files():
    """Clean up old temporary files."""
    try:
        current_time = datetime.datetime.now()
        for file in os.listdir():
            if file.startswith("study_export_") and file.endswith(".csv"):
                file_time = datetime.datetime.fromtimestamp(os.path.getmtime(file))
                # Calculate the time difference in seconds
                time_difference = (current_time - file_time).total_seconds()
                if time_difference > 20:  # 5 minutes in seconds
                    try:
                        os.remove(file)
                    except Exception as e:
                        logger.warning(f"Failed to remove temp file {file}: {e}")
    except Exception as e:
        logger.warning(f"Error during cleanup: {e}")


def chat_function(message: str, study_name: str, prompt_type: str) -> str:
    """Process a chat message and generate a response using the RAG pipeline."""

    if not message.strip():
        return "Please enter a valid query."

    rag = get_rag_pipeline(study_name)
    logger.info(f"rag: {rag}")
    prompt = {
        "Highlight": highlight_prompt,
        "Evidence-based": evidence_based_prompt,
    }.get(prompt_type)

    response, _ = rag.query(message, prompt_template=prompt)  # Unpack the tuple
    return response


def process_zotero_library_items(
    zotero_library_id_param: str, zotero_api_access_key: str
) -> str:
    global zotero_library_id
    if not zotero_library_id_param or not zotero_api_access_key:
        return "Please enter your zotero library Id and API Access Key"

    zotero_library_id = zotero_library_id_param
    cache["zotero_library_id"] = zotero_library_id
    zotero_library_type = "user"  # or "group"
    zotero_api_access_key = zotero_api_access_key

    message = ""

    try:
        zotero_manager = ZoteroManager(
            zotero_library_id, zotero_library_type, zotero_api_access_key
        )

        zotero_collections = zotero_manager.get_collections()
        zotero_collection_lists = zotero_manager.list_zotero_collections(
            zotero_collections
        )
        filtered_zotero_collection_lists = (
            zotero_manager.filter_and_return_collections_with_items(
                zotero_collection_lists
            )
        )

        study_files_data = {}  # Dictionary to collect items for ChromaDB

        for collection in filtered_zotero_collection_lists:
            collection_name = collection.get("name")
            if collection_name not in STUDY_FILES:
                collection_key = collection.get("key")
                collection_items = zotero_manager.get_collection_items(collection_key)
                zotero_collection_items = (
                    zotero_manager.get_collection_zotero_items_by_key(collection_key)
                )
                # Export zotero collection items to json
                zotero_items_json = zotero_manager.zotero_items_to_json(
                    zotero_collection_items
                )
                export_file = f"{slugify(collection_name)}_zotero_items.json"
                zotero_manager.write_zotero_items_to_json_file(
                    zotero_items_json, f"data/{export_file}"
                )
                append_to_study_files(
                    "study_files.json", collection_name, f"data/{export_file}"
                )

                # Collect for ChromaDB
                study_files_data[collection_name] = f"data/{export_file}"

                # Update in-memory STUDY_FILES for reference in current session
                STUDY_FILES.update({collection_name: f"data/{export_file}"})
                logger.info(f"STUDY_FILES: {STUDY_FILES}")

        # After loop, add all collected data to ChromaDB
        add_study_files_to_chromadb("study_files.json", "study_files_collection")
        # Add collected data to sqlite
        add_study_files_to_db("study_files.json", zotero_library_id)

        # Dynamically update study choices
        global study_choices
        study_choices = [
            file.name for file in get_study_files_by_library_id([zotero_library_id])
        ]
        message = "Successfully processed items in your zotero library"
    except Exception as e:
        message = f"Error process your zotero library: {str(e)}"

    return message


<<<<<<< HEAD
process_zotero_library_items(
    os.getenv("ZOTERO_LIBRARY_ID"), os.getenv("ZOTERO_API_ACCESS_KEY")
)


def refresh_study_choices():
    """
    Refresh study choices for a specific dropdown instance.

    :return: Updated Dropdown with current study choices
    """
    global study_choices, zotero_library_id
    zotero_library_id = get_cache_value("zotero_library_id")
    logger.info(f"zotero_library_id refreshed: {zotero_library_id}")
    study_choices = [
        file.name for file in get_study_files_by_library_id([zotero_library_id])
    ]
    logger.info(f"Study choices refreshed: {study_choices}")
    return study_choices


def new_study_choices():
    """
    Refresh study choices for a specific dropdown instance.
    """
    study_choices = refresh_study_choices()
    study_choices = ", ".join(study_choices)
    return f"**Your studies are: {study_choices}**"


def process_multi_input(text, study_name, prompt_type):
    # Split input based on commas and strip any extra spaces
    variable_list = [word.strip().upper() for word in text.split(",")]
    user_message = f"Extract and present in a tabular format the following variables for each {study_name} study: {', '.join(variable_list)}"
    logger.info(f"User message: {user_message}")
    response = chat_function(user_message, study_name, prompt_type)
    return [response, gr.update(visible=True)]


def download_as_csv(markdown_content):
    """Convert markdown table to CSV and provide for download."""
    if not markdown_content:
        return None
=======
def refresh_study_choices():
    """
    Refresh study choices for a specific dropdown instance.

    :return: Updated Dropdown with current study choices
    """
    global study_choices
    zotero_library_id = get_cache_value("zotero_library_id")
    logger.info(f"zotero_library_id: {zotero_library_id}")
    study_choices = [
        file.name for file in get_study_files_by_library_id([zotero_library_id])
    ]
    logger.info(f"Study choices: {study_choices}")
    return study_choices


def process_multi_input(text, study_name, prompt_type):
    # Split input based on commas and strip any extra spaces
    variable_list = [word.strip().upper() for word in text.split(",")]
    user_message = f"Extract and present in a tabular format the following variables for each {study_name} study: {', '.join(variable_list)}"
    logger.info(f"User message: {user_message}")
    response = chat_function(user_message, study_name, prompt_type)
    return [response, gr.update(visible=True)]


def download_as_csv(markdown_content):
    """Convert markdown table to CSV and provide for download."""
    if not markdown_content:
        return None

    csv_content = markdown_table_to_csv(markdown_content)
    if not csv_content:
        return None

    # Create temporary file with actual content
    timestamp = datetime.datetime.now().strftime("%Y%m%d_%H%M%S")
    temp_path = f"study_export_{timestamp}.csv"

    with open(temp_path, "w", newline="", encoding="utf-8") as f:
        f.write(csv_content)

    return temp_path
>>>>>>> 5ca1c94e

    csv_content = markdown_table_to_csv(markdown_content)
    if not csv_content:
        return None

<<<<<<< HEAD
    # Create temporary file with actual content
    timestamp = datetime.datetime.now().strftime("%Y%m%d_%H%M%S")
    temp_path = f"study_export_{timestamp}.csv"

    with open(temp_path, "w", newline="", encoding="utf-8") as f:
        f.write(csv_content)

    return temp_path


# PDF Support
def process_pdf_uploads(files: List[gr.File], collection_name: str) -> str:
    """Process uploaded PDF files and add them to the system."""
    if not files or not collection_name:
        return "Please upload PDF files and provide a collection name"

    try:
        processor = PDFProcessor()

        # Save uploaded files temporarily
        file_paths = []
        for file in files:
            # Get the actual file path from the Gradio File object
            if hasattr(file, "name"):  # If it's already a path
                temp_path = file.name
            else:  # If it needs to be saved
                temp_path = os.path.join(processor.upload_dir, file.orig_name)
                file.save(temp_path)
            file_paths.append(temp_path)

        # Process PDFs
        output_path = processor.process_pdfs(file_paths, collection_name)

        # Add to study files and ChromaDB
        collection_id = f"pdf_{slugify(collection_name)}"
        append_to_study_files("study_files.json", collection_id, output_path)
        add_study_files_to_chromadb("study_files.json", "study_files_collection")

        # Cleanup temporary files if they were created by us
        for path in file_paths:
            if path.startswith(processor.upload_dir):
                try:
                    os.remove(path)
                except Exception as e:
                    logger.warning(f"Failed to remove temporary file {path}: {e}")

        return f"Successfully processed PDFs into collection: {collection_id}"

    except Exception as e:
        logger.error(f"Error in process_pdf_uploads: {str(e)}")
        return f"Error processing PDF files: {str(e)}"


def chat_response(
    message: str,
    history: List[Tuple[str, str]],
    study_name: str,
    pdf_processor: PDFProcessor,
) -> Tuple[List[Tuple[str, str]], str, Any]:
    """Generate chat response and update history."""
    if not message.strip():
        return history, None, None
=======
# PDF Support


def process_pdf_uploads(files: List[gr.File], collection_name: str) -> str:
    """Process uploaded PDF files and add them to the system."""
    if not files or not collection_name:
        return "Please upload PDF files and provide a collection name"

    try:
        processor = PDFProcessor()

        # Save uploaded files temporarily
        file_paths = []
        for file in files:
            # Get the actual file path from the Gradio File object
            if hasattr(file, "name"):  # If it's already a path
                temp_path = file.name
            else:  # If it needs to be saved
                temp_path = os.path.join(processor.upload_dir, file.orig_name)
                file.save(temp_path)
            file_paths.append(temp_path)

        # Process PDFs
        output_path = processor.process_pdfs(file_paths, collection_name)

        # Add to study files and ChromaDB
        collection_id = f"pdf_{slugify(collection_name)}"
        append_to_study_files("study_files.json", collection_id, output_path)
        add_study_files_to_chromadb("study_files.json", "study_files_collection")

        # Cleanup temporary files if they were created by us
        for path in file_paths:
            if path.startswith(processor.upload_dir):
                try:
                    os.remove(path)
                except Exception as e:
                    logger.warning(f"Failed to remove temporary file {path}: {e}")

        return f"Successfully processed PDFs into collection: {collection_id}"

    except Exception as e:
        logger.error(f"Error in process_pdf_uploads: {str(e)}")
        return f"Error processing PDF files: {str(e)}"


def chat_response(
    message: str,
    history: List[Tuple[str, str]],
    study_name: str,
    pdf_processor: PDFProcessor,
) -> Tuple[List[Tuple[str, str]], str, Any]:
    """Generate chat response and update history."""
    if not message.strip():
        return history, None, None

    rag = get_rag_pipeline(study_name)
    response, source_info = rag.query(message)
    history.append((message, response))

    # Generate PDF preview if source information is available
    preview_image = None
    if (
        source_info
        and source_info.get("source_file")
        and source_info.get("page_numbers")
    ):
        try:
            # Get the first page number from the source
            page_num = source_info["page_numbers"][0]
            preview_image = pdf_processor.render_page(
                source_info["source_file"], int(page_num)
            )
        except Exception as e:
            logger.error(f"Error generating PDF preview: {str(e)}")

    return history, preview_image
>>>>>>> 5ca1c94e

    rag = get_rag_pipeline(study_name)
    response, source_info = rag.query(message)
    history.append((message, response))

    # Generate PDF preview if source information is available
    preview_image = None
    if (
        source_info
        and source_info.get("source_file")
        and source_info.get("page_numbers")
    ):
        try:
            # Get the first page number from the source
            page_num = source_info["page_numbers"][0]
            preview_image = pdf_processor.render_page(
                source_info["source_file"], int(page_num)
            )
        except Exception as e:
            logger.error(f"Error generating PDF preview: {str(e)}")

<<<<<<< HEAD
    return history, preview_image


def create_gr_interface() -> gr.Blocks:
    """Create and configure the Gradio interface for the RAG platform."""
    global zotero_library_id

    with gr.Blocks(theme=gr.themes.Base()) as demo:
        gr.Markdown("# ACRES RAG Platform")

        with gr.Tabs() as tabs:
            # Tab 1: Original Study Analysis Interface
            with gr.Tab("Study Analysis"):
                with gr.Row():
                    with gr.Column(scale=1):
                        gr.Markdown("### Zotero Credentials")
                        zotero_library_id_param = gr.Textbox(
                            label="Zotero Library ID",
                            type="password",
                            placeholder="Enter Your Zotero Library ID here...",
                        )
                        zotero_api_access_key = gr.Textbox(
                            label="Zotero API Access Key",
                            type="password",
                            placeholder="Enter Your Zotero API Access Key...",
                        )
                        process_zotero_btn = gr.Button("Process your Zotero Library")
                        zotero_output = gr.Markdown(label="Zotero")

                        local_storage_state = gr.BrowserState(
                            {"zotero_library_id": "", "study_choices": []}
                        )

                        gr.Markdown("### Study Information")

                        zotero_library_id = zotero_library_id_param.value
                        if zotero_library_id is None:
                            zotero_library_id = get_cache_value("zotero_library_id")
                        logger.info(f"zotero_library_id: =====> {zotero_library_id}")
                        study_choices = refresh_study_choices()
                        logger.info(f"study_choices_db: =====> {study_choices}")

                        study_dropdown = gr.Dropdown(
                            choices=study_choices,
                            label="Select Study",
                            value=(study_choices[0] if study_choices else None),
                            allow_custom_value=True,
                        )
                        # In Gradio interface setup
                        refresh_button = gr.Button("Refresh Studies")

                        study_info = gr.Markdown(label="Study Details")
                        new_studies = gr.Markdown(label="Your Studies")
                        prompt_type = gr.Radio(
                            ["Default", "Highlight", "Evidence-based"],
                            label="Prompt Type",
                            value="Default",
                        )

                        @demo.load(
                            inputs=[local_storage_state],
                            outputs=[zotero_library_id_param],
                        )
                        def load_from_local_storage(saved_values):
                            print("loading from local storage", saved_values)
                            return saved_values.get("zotero_library_id")

                        @gr.on(
                            [
                                zotero_library_id_param.change,
                                process_zotero_btn.click,
                                refresh_button.click,
                            ],
                            inputs=[zotero_library_id_param],
                            outputs=[local_storage_state],
                        )
                        def save_to_local_storage(zotero_library_id_param):
                            study_choices = refresh_study_choices()
                            return {
                                "zotero_library_id": zotero_library_id_param,
                                "study_choices": study_choices,
                            }

                    with gr.Column(scale=3):
                        gr.Markdown("### Study Variables")
                        with gr.Row():
                            study_variables = gr.Textbox(
                                show_label=False,
                                placeholder="Type your variables separated by commas e.g (Study ID, Study Title, Authors etc)",
                                scale=4,
                                lines=1,
                                autofocus=True,
                            )
                            submit_btn = gr.Button("Submit", scale=1)
                        answer_output = gr.Markdown(label="Answer")
                        download_btn = gr.DownloadButton(
                            "Download as CSV",
                            variant="primary",
                            size="sm",
                            scale=1,
                            visible=False,
                        )

            # Tab 2: PDF Chat Interface
            with gr.Tab("PDF Chat"):
                pdf_processor = PDFProcessor()

                with gr.Row():
                    # Left column: Chat and Input
                    with gr.Column(scale=7):
                        chat_history = gr.Chatbot(
                            value=[], height=600, show_label=False
                        )
                        with gr.Row():
                            query_input = gr.Textbox(
                                show_label=False,
                                placeholder="Ask a question about your PDFs...",
                                scale=8,
                            )
                            chat_submit_btn = gr.Button(
                                "Send", scale=2, variant="primary"
                            )

                    # Right column: PDF Preview and Upload
                    with gr.Column(scale=3):
                        pdf_preview = gr.Image(label="Source Page", height=600)
                        with gr.Row():
                            pdf_files = gr.File(
                                file_count="multiple",
                                file_types=[".pdf"],
                                label="Upload PDFs",
                            )
                        with gr.Row():
                            collection_name = gr.Textbox(
                                label="Collection Name",
                                placeholder="Name this PDF collection...",
                            )
                        with gr.Row():
                            upload_btn = gr.Button("Process PDFs", variant="primary")
                        pdf_status = gr.Markdown()
                        current_collection = gr.State(value=None)

        # Event handlers for Study Analysis tab
        process_zotero_btn.click(
            process_zotero_library_items,
            inputs=[zotero_library_id_param, zotero_api_access_key],
            outputs=[zotero_output],
        )

        study_dropdown.change(
            get_study_info, inputs=[study_dropdown], outputs=[study_info]
        )

        submit_btn.click(
            process_multi_input,
            inputs=[study_variables, study_dropdown, prompt_type],
            outputs=[answer_output, download_btn],
        )

        download_btn.click(
            fn=download_as_csv, inputs=[answer_output], outputs=[download_btn]
        ).then(fn=cleanup_temp_files, inputs=None, outputs=None)

        refresh_button.click(
            fn=new_study_choices,
            outputs=[new_studies],  # Update the same dropdown
        )

        # Event handlers for PDF Chat tab

        def handle_pdf_upload(files, name):
            if not name:
                return "Please provide a collection name", None
            if not files:
                return "Please select PDF files", None

            try:
                result = process_pdf_uploads(files, name)
                collection_id = f"pdf_{slugify(name)}"
                return result, collection_id
            except Exception as e:
                logger.error(f"Error in handle_pdf_upload: {str(e)}")
                return f"Error: {str(e)}", None

        upload_btn.click(
            handle_pdf_upload,
            inputs=[pdf_files, collection_name],
            outputs=[pdf_status, current_collection],
        )

        def add_message(history, message):
            """Add user message to chat history."""
            if not message.strip():
                raise gr.Error("Please enter a message")
            history = history + [(message, None)]
            return history, "", None

        def generate_chat_response(history, collection_id, pdf_processor):
            """Generate response for the last message in history."""
            if not collection_id:
                raise gr.Error("Please upload PDFs first")
            if len(history) == 0:
                return history, None

            last_message = history[-1][0]
            try:
                # Get response and source info
                rag = get_rag_pipeline(collection_id)
                response, source_info = rag.query(last_message)

                # Generate preview if source information is available
                preview_image = None
                if (
                    source_info
                    and source_info.get("source_file")
                    and source_info.get("page_number") is not None
                ):
                    try:
                        page_num = source_info["page_number"]
                        logger.info(f"Attempting to render page {page_num}")
                        preview_image = pdf_processor.render_page(
                            source_info["source_file"], page_num
                        )
                        if preview_image:
                            logger.info(
                                f"Successfully generated preview for page {page_num}"
                            )
                        else:
                            logger.warning(
                                f"Failed to generate preview for page {page_num}"
                            )
                    except Exception as e:
                        logger.error(f"Error generating PDF preview: {str(e)}")
                        preview_image = None

                # Update history with response
                history[-1] = (last_message, response)
                return history, preview_image

            except Exception as e:
                logger.error(f"Error in generate_chat_response: {str(e)}")
                history[-1] = (last_message, f"Error: {str(e)}")
                return history, None

        # Update PDF event handlers
        upload_btn.click(  # Change from pdf_files.upload to upload_btn.click
            handle_pdf_upload,
            inputs=[pdf_files, collection_name],
            outputs=[pdf_status, current_collection],
        )

=======
def create_gr_interface() -> gr.Blocks:
    """Create and configure the Gradio interface for the RAG platform."""
    global zotero_library_id
    with gr.Blocks(theme=gr.themes.Base()) as demo:
        gr.Markdown("# ACRES RAG Platform")

        with gr.Tabs() as tabs:
            # Tab 1: Original Study Analysis Interface
            with gr.Tab("Study Analysis"):
                with gr.Row():
                    with gr.Column(scale=1):
                        gr.Markdown("### Zotero Credentials")
                        zotero_library_id_param = gr.Textbox(
                            label="Zotero Library ID",
                            type="password",
                            placeholder="Enter Your Zotero Library ID here...",
                        )
                        zotero_api_access_key = gr.Textbox(
                            label="Zotero API Access Key",
                            type="password",
                            placeholder="Enter Your Zotero API Access Key...",
                        )
                        process_zotero_btn = gr.Button("Process your Zotero Library")
                        zotero_output = gr.Markdown(label="Zotero")

                        gr.Markdown("### Study Information")
                        collection = chromadb_client.get_or_create_collection(
                            "study_files_collection"
                        )
                        all_documents = collection.query(
                            query_texts=[""], n_results=1000
                        )
                        study_choices = [
                            doc_id
                            for doc_id in all_documents.get("ids")[0]
                            if all_documents
                        ]

                        print(f"zotero_library_id: {zotero_library_id_param.value}")
                        zotero_library_id = zotero_library_id_param.value
                        if zotero_library_id is None:
                            zotero_library_id = get_cache_value("zotero_library_id")
                        logger.info(f"zotero_library_id: =====> {zotero_library_id}")
                        study_choices_db = get_study_files_by_library_id(
                            [zotero_library_id]
                        )
                        logger.info(f"study_choices_db: =====> {study_choices_db}")
                        study_files = get_all_study_files()
                        logger.info(f"study_files: =====> {study_files}")

                        study_dropdown = gr.Dropdown(
                            choices=study_choices,
                            label="Select Study",
                            value=(study_choices[0] if study_choices else None),
                        )
                        # In Gradio interface setup
                        refresh_button = gr.Button("Refresh Studies")

                        study_info = gr.Markdown(label="Study Details")
                        prompt_type = gr.Radio(
                            ["Default", "Highlight", "Evidence-based"],
                            label="Prompt Type",
                            value="Default",
                        )

                    with gr.Column(scale=3):
                        gr.Markdown("### Study Variables")
                        with gr.Row():
                            study_variables = gr.Textbox(
                                show_label=False,
                                placeholder="Type your variables separated by commas e.g (Study ID, Study Title, Authors etc)",
                                scale=4,
                                lines=1,
                                autofocus=True,
                            )
                            submit_btn = gr.Button("Submit", scale=1)
                        answer_output = gr.Markdown(label="Answer")
                        download_btn = gr.DownloadButton(
                            "Download as CSV",
                            variant="primary",
                            size="sm",
                            scale=1,
                            visible=False,
                        )

            # Tab 2: PDF Chat Interface
            with gr.Tab("PDF Chat"):
                pdf_processor = PDFProcessor()

                with gr.Row():
                    # Left column: Chat and Input
                    with gr.Column(scale=7):
                        chat_history = gr.Chatbot(
                            value=[], height=600, show_label=False
                        )
                        with gr.Row():
                            query_input = gr.Textbox(
                                show_label=False,
                                placeholder="Ask a question about your PDFs...",
                                scale=8,
                            )
                            chat_submit_btn = gr.Button(
                                "Send", scale=2, variant="primary"
                            )

                    # Right column: PDF Preview and Upload
                    with gr.Column(scale=3):
                        pdf_preview = gr.Image(label="Source Page", height=600)
                        with gr.Row():
                            pdf_files = gr.File(
                                file_count="multiple",
                                file_types=[".pdf"],
                                label="Upload PDFs",
                            )
                        with gr.Row():
                            collection_name = gr.Textbox(
                                label="Collection Name",
                                placeholder="Name this PDF collection...",
                            )
                        with gr.Row():
                            upload_btn = gr.Button("Process PDFs", variant="primary")
                        pdf_status = gr.Markdown()
                        current_collection = gr.State(value=None)

        # Event handlers for Study Analysis tab
        process_zotero_btn.click(
            process_zotero_library_items,
            inputs=[zotero_library_id_param, zotero_api_access_key],
            outputs=[zotero_output],
        )

        study_dropdown.change(
            get_study_info, inputs=[study_dropdown], outputs=[study_info]
        )

        submit_btn.click(
            process_multi_input,
            inputs=[study_variables, study_dropdown, prompt_type],
            outputs=[answer_output, download_btn],
        )

        download_btn.click(
            fn=download_as_csv, inputs=[answer_output], outputs=[download_btn]
        ).then(fn=cleanup_temp_files, inputs=None, outputs=None)

        refresh_button.click(
            fn=refresh_study_choices,
            outputs=[study_dropdown],  # Update the same dropdown
        )

        # Event handlers for PDF Chat tab

        def handle_pdf_upload(files, name):
            if not name:
                return "Please provide a collection name", None
            if not files:
                return "Please select PDF files", None

            try:
                result = process_pdf_uploads(files, name)
                collection_id = f"pdf_{slugify(name)}"
                return result, collection_id
            except Exception as e:
                logger.error(f"Error in handle_pdf_upload: {str(e)}")
                return f"Error: {str(e)}", None

        upload_btn.click(
            handle_pdf_upload,
            inputs=[pdf_files, collection_name],
            outputs=[pdf_status, current_collection],
        )

        def add_message(history, message):
            """Add user message to chat history."""
            if not message.strip():
                raise gr.Error("Please enter a message")
            history = history + [(message, None)]
            return history, "", None

        def generate_chat_response(history, collection_id, pdf_processor):
            """Generate response for the last message in history."""
            if not collection_id:
                raise gr.Error("Please upload PDFs first")
            if len(history) == 0:
                return history, None

            last_message = history[-1][0]
            try:
                # Get response and source info
                rag = get_rag_pipeline(collection_id)
                response, source_info = rag.query(last_message)

                # Generate preview if source information is available
                preview_image = None
                if (
                    source_info
                    and source_info.get("source_file")
                    and source_info.get("page_number") is not None
                ):
                    try:
                        page_num = source_info["page_number"]
                        logger.info(f"Attempting to render page {page_num}")
                        preview_image = pdf_processor.render_page(
                            source_info["source_file"], page_num
                        )
                        if preview_image:
                            logger.info(
                                f"Successfully generated preview for page {page_num}"
                            )
                        else:
                            logger.warning(
                                f"Failed to generate preview for page {page_num}"
                            )
                    except Exception as e:
                        logger.error(f"Error generating PDF preview: {str(e)}")
                        preview_image = None

                # Update history with response
                history[-1] = (last_message, response)
                return history, preview_image

            except Exception as e:
                logger.error(f"Error in generate_chat_response: {str(e)}")
                history[-1] = (last_message, f"Error: {str(e)}")
                return history, None

        # Update PDF event handlers
        upload_btn.click(  # Change from pdf_files.upload to upload_btn.click
            handle_pdf_upload,
            inputs=[pdf_files, collection_name],
            outputs=[pdf_status, current_collection],
        )

>>>>>>> 5ca1c94e
        # Fixed chat event handling
        chat_submit_btn.click(
            add_message,
            inputs=[chat_history, query_input],
            outputs=[chat_history, query_input, pdf_preview],
        ).success(
            lambda h, c: generate_chat_response(h, c, pdf_processor),
            inputs=[chat_history, current_collection],
            outputs=[chat_history, pdf_preview],
        )

    return demo


demo = create_gr_interface()

if __name__ == "__main__":
    # demo = create_gr_interface()
    demo.launch(share=True, debug=True)<|MERGE_RESOLUTION|>--- conflicted
+++ resolved
@@ -29,20 +29,14 @@
     add_study_files_to_chromadb,
     append_to_study_files,
     chromadb_client,
-<<<<<<< HEAD
     create_directory,
-=======
->>>>>>> 5ca1c94e
 )
 from utils.pdf_processor import PDFProcessor
 from utils.prompts import evidence_based_prompt, highlight_prompt
 from utils.zotero_manager import ZoteroManager
 
-<<<<<<< HEAD
 data_directory = "data"
 create_directory(data_directory)
-=======
->>>>>>> 5ca1c94e
 # Configure logging
 logging.basicConfig(level=logging.INFO)
 logger = logging.getLogger(__name__)
@@ -62,30 +56,18 @@
 
 cache = LRUCache(maxsize=100)
 
-<<<<<<< HEAD
-=======
-# with open("study_files.json", "w") as file:
-#     data_ = {}
-#     json.dump(data_, file, indent=4)
-
->>>>>>> 5ca1c94e
 
 def get_cache_value(key):
     return cache.get(key)
 
 
 zotero_library_id = get_cache_value("zotero_library_id")
-<<<<<<< HEAD
 logger.info(f"zotero_library_id cache: {zotero_library_id}")
-=======
-logger.info(f"zotero_library_id: {zotero_library_id}")
->>>>>>> 5ca1c94e
 
 
 def get_rag_pipeline(study_name: str) -> RAGPipeline:
     """Get or create a RAGPipeline instance for the given study by querying ChromaDB."""
     if study_name not in rag_cache:
-<<<<<<< HEAD
         study = get_study_file_by_name(study_name)
 
         if not study:
@@ -93,15 +75,6 @@
 
         study_file = study.file_path
         logger.info(f"study_file: {study_file}")
-=======
-        collection = chromadb_client.get_or_create_collection("study_files_collection")
-        result = collection.get(ids=[study_name])  # Retrieve document by ID
-
-        if not result or len(result["metadatas"]) == 0:
-            raise ValueError(f"Invalid study name: {study_name}")
-
-        study_file = result["metadatas"][0].get("file_path")
->>>>>>> 5ca1c94e
         if not study_file:
             raise ValueError(f"File path not found for study name: {study_name}")
 
@@ -121,21 +94,10 @@
     study = get_study_file_by_name(study_name)
     logger.info(f"Study: {study}")
 
-<<<<<<< HEAD
     if not study:
         raise ValueError(f"Invalid study name: {study_name}")
 
     study_file = study.file_path
-=======
-    collection = chromadb_client.get_or_create_collection("study_files_collection")
-    result = collection.get(ids=[study_name])  # Query by study name (as a list)
-    logger.info(f"Result: {result}")
-
-    if not result or len(result["metadatas"]) == 0:
-        raise ValueError(f"Invalid study name: {study_name}")
-
-    study_file = result["metadatas"][0].get("file_path")
->>>>>>> 5ca1c94e
     logger.info(f"study_file: {study_file}")
     if not study_file:
         raise ValueError(f"File path not found for study name: {study_name}")
@@ -277,7 +239,6 @@
     return message
 
 
-<<<<<<< HEAD
 process_zotero_library_items(
     os.getenv("ZOTERO_LIBRARY_ID"), os.getenv("ZOTERO_API_ACCESS_KEY")
 )
@@ -321,36 +282,6 @@
     """Convert markdown table to CSV and provide for download."""
     if not markdown_content:
         return None
-=======
-def refresh_study_choices():
-    """
-    Refresh study choices for a specific dropdown instance.
-
-    :return: Updated Dropdown with current study choices
-    """
-    global study_choices
-    zotero_library_id = get_cache_value("zotero_library_id")
-    logger.info(f"zotero_library_id: {zotero_library_id}")
-    study_choices = [
-        file.name for file in get_study_files_by_library_id([zotero_library_id])
-    ]
-    logger.info(f"Study choices: {study_choices}")
-    return study_choices
-
-
-def process_multi_input(text, study_name, prompt_type):
-    # Split input based on commas and strip any extra spaces
-    variable_list = [word.strip().upper() for word in text.split(",")]
-    user_message = f"Extract and present in a tabular format the following variables for each {study_name} study: {', '.join(variable_list)}"
-    logger.info(f"User message: {user_message}")
-    response = chat_function(user_message, study_name, prompt_type)
-    return [response, gr.update(visible=True)]
-
-
-def download_as_csv(markdown_content):
-    """Convert markdown table to CSV and provide for download."""
-    if not markdown_content:
-        return None
 
     csv_content = markdown_table_to_csv(markdown_content)
     if not csv_content:
@@ -364,79 +295,9 @@
         f.write(csv_content)
 
     return temp_path
->>>>>>> 5ca1c94e
-
-    csv_content = markdown_table_to_csv(markdown_content)
-    if not csv_content:
-        return None
-
-<<<<<<< HEAD
-    # Create temporary file with actual content
-    timestamp = datetime.datetime.now().strftime("%Y%m%d_%H%M%S")
-    temp_path = f"study_export_{timestamp}.csv"
-
-    with open(temp_path, "w", newline="", encoding="utf-8") as f:
-        f.write(csv_content)
-
-    return temp_path
 
 
 # PDF Support
-def process_pdf_uploads(files: List[gr.File], collection_name: str) -> str:
-    """Process uploaded PDF files and add them to the system."""
-    if not files or not collection_name:
-        return "Please upload PDF files and provide a collection name"
-
-    try:
-        processor = PDFProcessor()
-
-        # Save uploaded files temporarily
-        file_paths = []
-        for file in files:
-            # Get the actual file path from the Gradio File object
-            if hasattr(file, "name"):  # If it's already a path
-                temp_path = file.name
-            else:  # If it needs to be saved
-                temp_path = os.path.join(processor.upload_dir, file.orig_name)
-                file.save(temp_path)
-            file_paths.append(temp_path)
-
-        # Process PDFs
-        output_path = processor.process_pdfs(file_paths, collection_name)
-
-        # Add to study files and ChromaDB
-        collection_id = f"pdf_{slugify(collection_name)}"
-        append_to_study_files("study_files.json", collection_id, output_path)
-        add_study_files_to_chromadb("study_files.json", "study_files_collection")
-
-        # Cleanup temporary files if they were created by us
-        for path in file_paths:
-            if path.startswith(processor.upload_dir):
-                try:
-                    os.remove(path)
-                except Exception as e:
-                    logger.warning(f"Failed to remove temporary file {path}: {e}")
-
-        return f"Successfully processed PDFs into collection: {collection_id}"
-
-    except Exception as e:
-        logger.error(f"Error in process_pdf_uploads: {str(e)}")
-        return f"Error processing PDF files: {str(e)}"
-
-
-def chat_response(
-    message: str,
-    history: List[Tuple[str, str]],
-    study_name: str,
-    pdf_processor: PDFProcessor,
-) -> Tuple[List[Tuple[str, str]], str, Any]:
-    """Generate chat response and update history."""
-    if not message.strip():
-        return history, None, None
-=======
-# PDF Support
-
-
 def process_pdf_uploads(files: List[gr.File], collection_name: str) -> str:
     """Process uploaded PDF files and add them to the system."""
     if not files or not collection_name:
@@ -510,36 +371,11 @@
             logger.error(f"Error generating PDF preview: {str(e)}")
 
     return history, preview_image
->>>>>>> 5ca1c94e
-
-    rag = get_rag_pipeline(study_name)
-    response, source_info = rag.query(message)
-    history.append((message, response))
-
-    # Generate PDF preview if source information is available
-    preview_image = None
-    if (
-        source_info
-        and source_info.get("source_file")
-        and source_info.get("page_numbers")
-    ):
-        try:
-            # Get the first page number from the source
-            page_num = source_info["page_numbers"][0]
-            preview_image = pdf_processor.render_page(
-                source_info["source_file"], int(page_num)
-            )
-        except Exception as e:
-            logger.error(f"Error generating PDF preview: {str(e)}")
-
-<<<<<<< HEAD
-    return history, preview_image
 
 
 def create_gr_interface() -> gr.Blocks:
     """Create and configure the Gradio interface for the RAG platform."""
     global zotero_library_id
-
     with gr.Blocks(theme=gr.themes.Base()) as demo:
         gr.Markdown("# ACRES RAG Platform")
 
@@ -784,241 +620,6 @@
             outputs=[pdf_status, current_collection],
         )
 
-=======
-def create_gr_interface() -> gr.Blocks:
-    """Create and configure the Gradio interface for the RAG platform."""
-    global zotero_library_id
-    with gr.Blocks(theme=gr.themes.Base()) as demo:
-        gr.Markdown("# ACRES RAG Platform")
-
-        with gr.Tabs() as tabs:
-            # Tab 1: Original Study Analysis Interface
-            with gr.Tab("Study Analysis"):
-                with gr.Row():
-                    with gr.Column(scale=1):
-                        gr.Markdown("### Zotero Credentials")
-                        zotero_library_id_param = gr.Textbox(
-                            label="Zotero Library ID",
-                            type="password",
-                            placeholder="Enter Your Zotero Library ID here...",
-                        )
-                        zotero_api_access_key = gr.Textbox(
-                            label="Zotero API Access Key",
-                            type="password",
-                            placeholder="Enter Your Zotero API Access Key...",
-                        )
-                        process_zotero_btn = gr.Button("Process your Zotero Library")
-                        zotero_output = gr.Markdown(label="Zotero")
-
-                        gr.Markdown("### Study Information")
-                        collection = chromadb_client.get_or_create_collection(
-                            "study_files_collection"
-                        )
-                        all_documents = collection.query(
-                            query_texts=[""], n_results=1000
-                        )
-                        study_choices = [
-                            doc_id
-                            for doc_id in all_documents.get("ids")[0]
-                            if all_documents
-                        ]
-
-                        print(f"zotero_library_id: {zotero_library_id_param.value}")
-                        zotero_library_id = zotero_library_id_param.value
-                        if zotero_library_id is None:
-                            zotero_library_id = get_cache_value("zotero_library_id")
-                        logger.info(f"zotero_library_id: =====> {zotero_library_id}")
-                        study_choices_db = get_study_files_by_library_id(
-                            [zotero_library_id]
-                        )
-                        logger.info(f"study_choices_db: =====> {study_choices_db}")
-                        study_files = get_all_study_files()
-                        logger.info(f"study_files: =====> {study_files}")
-
-                        study_dropdown = gr.Dropdown(
-                            choices=study_choices,
-                            label="Select Study",
-                            value=(study_choices[0] if study_choices else None),
-                        )
-                        # In Gradio interface setup
-                        refresh_button = gr.Button("Refresh Studies")
-
-                        study_info = gr.Markdown(label="Study Details")
-                        prompt_type = gr.Radio(
-                            ["Default", "Highlight", "Evidence-based"],
-                            label="Prompt Type",
-                            value="Default",
-                        )
-
-                    with gr.Column(scale=3):
-                        gr.Markdown("### Study Variables")
-                        with gr.Row():
-                            study_variables = gr.Textbox(
-                                show_label=False,
-                                placeholder="Type your variables separated by commas e.g (Study ID, Study Title, Authors etc)",
-                                scale=4,
-                                lines=1,
-                                autofocus=True,
-                            )
-                            submit_btn = gr.Button("Submit", scale=1)
-                        answer_output = gr.Markdown(label="Answer")
-                        download_btn = gr.DownloadButton(
-                            "Download as CSV",
-                            variant="primary",
-                            size="sm",
-                            scale=1,
-                            visible=False,
-                        )
-
-            # Tab 2: PDF Chat Interface
-            with gr.Tab("PDF Chat"):
-                pdf_processor = PDFProcessor()
-
-                with gr.Row():
-                    # Left column: Chat and Input
-                    with gr.Column(scale=7):
-                        chat_history = gr.Chatbot(
-                            value=[], height=600, show_label=False
-                        )
-                        with gr.Row():
-                            query_input = gr.Textbox(
-                                show_label=False,
-                                placeholder="Ask a question about your PDFs...",
-                                scale=8,
-                            )
-                            chat_submit_btn = gr.Button(
-                                "Send", scale=2, variant="primary"
-                            )
-
-                    # Right column: PDF Preview and Upload
-                    with gr.Column(scale=3):
-                        pdf_preview = gr.Image(label="Source Page", height=600)
-                        with gr.Row():
-                            pdf_files = gr.File(
-                                file_count="multiple",
-                                file_types=[".pdf"],
-                                label="Upload PDFs",
-                            )
-                        with gr.Row():
-                            collection_name = gr.Textbox(
-                                label="Collection Name",
-                                placeholder="Name this PDF collection...",
-                            )
-                        with gr.Row():
-                            upload_btn = gr.Button("Process PDFs", variant="primary")
-                        pdf_status = gr.Markdown()
-                        current_collection = gr.State(value=None)
-
-        # Event handlers for Study Analysis tab
-        process_zotero_btn.click(
-            process_zotero_library_items,
-            inputs=[zotero_library_id_param, zotero_api_access_key],
-            outputs=[zotero_output],
-        )
-
-        study_dropdown.change(
-            get_study_info, inputs=[study_dropdown], outputs=[study_info]
-        )
-
-        submit_btn.click(
-            process_multi_input,
-            inputs=[study_variables, study_dropdown, prompt_type],
-            outputs=[answer_output, download_btn],
-        )
-
-        download_btn.click(
-            fn=download_as_csv, inputs=[answer_output], outputs=[download_btn]
-        ).then(fn=cleanup_temp_files, inputs=None, outputs=None)
-
-        refresh_button.click(
-            fn=refresh_study_choices,
-            outputs=[study_dropdown],  # Update the same dropdown
-        )
-
-        # Event handlers for PDF Chat tab
-
-        def handle_pdf_upload(files, name):
-            if not name:
-                return "Please provide a collection name", None
-            if not files:
-                return "Please select PDF files", None
-
-            try:
-                result = process_pdf_uploads(files, name)
-                collection_id = f"pdf_{slugify(name)}"
-                return result, collection_id
-            except Exception as e:
-                logger.error(f"Error in handle_pdf_upload: {str(e)}")
-                return f"Error: {str(e)}", None
-
-        upload_btn.click(
-            handle_pdf_upload,
-            inputs=[pdf_files, collection_name],
-            outputs=[pdf_status, current_collection],
-        )
-
-        def add_message(history, message):
-            """Add user message to chat history."""
-            if not message.strip():
-                raise gr.Error("Please enter a message")
-            history = history + [(message, None)]
-            return history, "", None
-
-        def generate_chat_response(history, collection_id, pdf_processor):
-            """Generate response for the last message in history."""
-            if not collection_id:
-                raise gr.Error("Please upload PDFs first")
-            if len(history) == 0:
-                return history, None
-
-            last_message = history[-1][0]
-            try:
-                # Get response and source info
-                rag = get_rag_pipeline(collection_id)
-                response, source_info = rag.query(last_message)
-
-                # Generate preview if source information is available
-                preview_image = None
-                if (
-                    source_info
-                    and source_info.get("source_file")
-                    and source_info.get("page_number") is not None
-                ):
-                    try:
-                        page_num = source_info["page_number"]
-                        logger.info(f"Attempting to render page {page_num}")
-                        preview_image = pdf_processor.render_page(
-                            source_info["source_file"], page_num
-                        )
-                        if preview_image:
-                            logger.info(
-                                f"Successfully generated preview for page {page_num}"
-                            )
-                        else:
-                            logger.warning(
-                                f"Failed to generate preview for page {page_num}"
-                            )
-                    except Exception as e:
-                        logger.error(f"Error generating PDF preview: {str(e)}")
-                        preview_image = None
-
-                # Update history with response
-                history[-1] = (last_message, response)
-                return history, preview_image
-
-            except Exception as e:
-                logger.error(f"Error in generate_chat_response: {str(e)}")
-                history[-1] = (last_message, f"Error: {str(e)}")
-                return history, None
-
-        # Update PDF event handlers
-        upload_btn.click(  # Change from pdf_files.upload to upload_btn.click
-            handle_pdf_upload,
-            inputs=[pdf_files, collection_name],
-            outputs=[pdf_status, current_collection],
-        )
-
->>>>>>> 5ca1c94e
         # Fixed chat event handling
         chat_submit_btn.click(
             add_message,
